--- conflicted
+++ resolved
@@ -39,24 +39,6 @@
     "lodash": "~2.1.0",
     "underscore.string": "~2.3.0",
     "lingo": "~0.0.5",
-<<<<<<< HEAD
-    "validator": "1.1.1",
-    "moment": "~1.7.0",
-    "commander": "~0.6.0",
-    "generic-pool": "1.0.12",
-    "dottie": "0.0.6-1",
-    "toposort-class": "0.1.4"
-  },
-  "devDependencies": {
-    "jasmine-node": "1.5.0",
-    "sqlite3": "~2.1.5",
-    "mysql": "~2.0.0-alpha7",
-    "pg": "~0.10.2",
-    "mariasql": "~0.1.18",
-    "buster": "~0.6.0",
-    "watchr": "~2.2.0",
-    "yuidocjs": "~0.3.36"
-=======
     "validator": "~1.5.0",
     "moment": "~2.2.1",
     "commander": "~2.0.0",
@@ -75,8 +57,8 @@
     "chai": "~1.8.0",
     "mocha": "~1.13.0",
     "chai-datetime": "~1.1.1",
-    "sinon": "~1.7.3"
->>>>>>> 2203db2f
+    "sinon": "~1.7.3",
+    "mariasql": "~0.1.19"
   },
   "keywords": [
     "mysql",
@@ -86,19 +68,7 @@
   ],
   "main": "index",
   "scripts": {
-<<<<<<< HEAD
-    "test": "npm run test-jasmine && npm run test-buster",
-    "test-jasmine": "jasmine-node spec-jasmine/",
-    "test-buster": "npm run test-buster-mysql && npm run test-buster-postgres && npm run test-buster-postgres-native && npm run test-buster-sqlite && npm run test-buster-mariadb",
-    "test-buster-travis": "buster-test",
-    "test-buster-mysql": "DIALECT=mysql buster-test",
-    "test-buster-postgres": "DIALECT=postgres buster-test",
-    "test-buster-postgres-native": "DIALECT=postgres-native buster-test",
-    "test-buster-sqlite": "DIALECT=sqlite buster-test",
-    "test-buster-mariadb": "DIALECT=mariadb buster-test",
-=======
     "test": "make all",
->>>>>>> 2203db2f
     "docs": "node_modules/.bin/yuidoc . -o docs"
   },
   "bin": {
