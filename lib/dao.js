--- conflicted
+++ resolved
@@ -396,12 +396,7 @@
           args[2] = values
 
           self.QueryInterface[query].apply(self.QueryInterface, args)
-<<<<<<< HEAD
-            .proxy(emitter, {events: ['sql', 'error']})
-=======
-            .on('sql', function(sql) {
-              emitter.emit('sql', sql)
-            })
+            .proxy(emitter, {events: ['sql']})
             .error(function(err) {
               if (!!self.__options.uniqueKeys && err.code && self.QueryInterface.QueryGenerator.uniqueConstraintMapping.code === err.code) {
                 var fields = self.QueryInterface.QueryGenerator.uniqueConstraintMapping.map(err.toString())
@@ -418,7 +413,6 @@
 
               emitter.emit('error', err)
             })
->>>>>>> 8a81de1e
             .success(function(result) {
               // Transfer database generated values (defaults, autoincrement, etc)
               values = _.extend(values, result.dataValues)
